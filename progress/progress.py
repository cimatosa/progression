--- conflicted
+++ resolved
@@ -430,12 +430,7 @@
                  width             = 'auto',
                  speed_calc_cycles = 10, 
                  interval          = 1, 
-<<<<<<< HEAD
-                 verbose           = 0,
-                 logging_level     = None,
-=======
                  verbose           = None,
->>>>>>> 68a2748e
                  sigint            = 'stop', 
                  sigterm           = 'stop',
                  info_line         = None):
@@ -550,8 +545,7 @@
                       interval = interval,
                       sigint   = sigint,
                       sigterm  = sigterm,
-                      auto_kill_on_last_resort = True,
-                      logging_level = logging_level)
+                      auto_kill_on_last_resort = True)
 
     def __exit__(self, *exc_args):
         self.stop()
@@ -869,13 +863,8 @@
         max_count == None -> absolute count statistic
         max_count == 0 -> hide process statistic at all 
     """
-<<<<<<< HEAD
-    def __init__(self, *args, speed_calc_cycles_counter=5, **kwargs):       
-        Progress.__init__(self, *args, **kwargs)
-=======
     def __init__(self, speed_calc_cycles_counter=5, **kwargs):       
         Progress.__init__(self, **kwargs)
->>>>>>> 68a2748e
         
         self.counter_count = []
         self.counter_q = []
