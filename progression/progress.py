--- conflicted
+++ resolved
@@ -231,8 +231,8 @@
         else:
             warnings.warn("can not choose ipythonHTML (IPython and/or ipywidgets were not loaded)")
     else:
-<<<<<<< HEAD
-        raise ValueError("unknown kind '{}' for pipe_handler, use one out of ('print', 'ipythonhtml')")
+        raise ValueError("unknown kind for pipe handler '{}'. Choices are 'print' and 'ipythonhtml'".format(kind))
+
 
 def get_terminal_width():
     if PipeHandler == PipeToPrint:
@@ -242,10 +242,6 @@
     else:
         raise NotImplementedError
 
-
-=======
-        raise ValueError("unknown kind for pipe handler '{}'. Choices are 'print' and 'ipythonhtml'".format(kind))
->>>>>>> 6c6e5cd2
 
 def get_identifier(name=None, pid=None, bold=True):
     if pid is None:
